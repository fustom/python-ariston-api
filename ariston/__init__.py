"""Ariston module"""

import asyncio
import logging
from typing import Any, Optional, Type

from ariston.lydos_device import AristonLydosDevice

from .ariston_api import AristonAPI, ConnectionException
from .const import (
    ARISTON_API_URL,
    ARISTON_USER_AGENT,
    DeviceAttribute,
    SystemType,
    VelisDeviceAttribute,
    WheType,
)
from .bsb_device import AristonBsbDevice
from .lux_device import AristonLuxDevice
from .lux2_device import AristonLux2Device
from .evo_one_device import AristonEvoOneDevice
from .evo_device import AristonEvoDevice
from .galevo_device import AristonGalevoDevice
from .lydos_hybrid_device import AristonLydosHybridDevice
from .nuos_split_device import AristonNuosSplitDevice
from .base_device import AristonBaseDevice
from .velis_base_device import AristonVelisBaseDevice

_LOGGER = logging.getLogger(__name__)

_MAP_WHE_TYPES_TO_CLASS: dict[int, Type[AristonVelisBaseDevice]] = {
    WheType.Evo.value: AristonEvoOneDevice,
    WheType.LydosHybrid.value: AristonLydosHybridDevice,
    WheType.Lydos.value: AristonLydosDevice,
    WheType.NuosSplit.value: AristonNuosSplitDevice,
    WheType.Andris2.value: AristonEvoDevice,
    WheType.Evo2.value: AristonEvoDevice,
    WheType.Lux2.value: AristonLux2Device,
    WheType.Lux.value: AristonLuxDevice,
}


class Ariston:
    """Ariston class"""

    def __init__(self) -> None:
        self.api = None
        self.cloud_devices: list[dict[str, Any]] = []

    async def async_connect(
        self,
        username: str,
        password: str,
        api_url: str = ARISTON_API_URL,
        user_agent: str = ARISTON_USER_AGENT,
    ) -> bool:
        """Connect to the ariston cloud"""
        self.api = AristonAPI(username, password, api_url, user_agent)
        return await self.api.async_connect()

    async def async_discover(self) -> list[dict[str, Any]]:
        """Retreive ariston devices from the cloud"""
        if self.api is None:
            _LOGGER.exception("Call async_connect first")
            return []
        cloud_devices = await _async_discover(self.api)
        self.cloud_devices = cloud_devices
        return cloud_devices

    async def async_hello(
        self, gateway: str, is_metric: bool = True, language_tag: str = "en-US"
    ) -> Optional[AristonBaseDevice]:
        """Get ariston device"""
        if self.api is None:
            _LOGGER.exception("Call async_connect() first")
            return None

        if len(self.cloud_devices) == 0:
            await self.async_discover()

        return _get_device(
            self.cloud_devices, self.api, gateway, is_metric, language_tag
        )


def _get_device(
    cloud_devices: list[dict[str, Any]],
    api: AristonAPI,
    gateway: str,
    is_metric: bool = True,
    language_tag: str = "en-US",
) -> Optional[AristonBaseDevice]:
    """Get ariston device"""
    device = next(
        (dev for dev in cloud_devices if dev.get(DeviceAttribute.GW) == gateway),
        None,
    )
    if device is None:
        _LOGGER.exception("No device %s found.", gateway)
        return None

    system_type = device.get(DeviceAttribute.SYS)

    match system_type:
        case SystemType.GALEVO.value:
            return AristonGalevoDevice(
                api,
                device,
                is_metric,
                language_tag,
            )
        case SystemType.VELIS.value:
            whe_type = device.get(VelisDeviceAttribute.WHE_TYPE, None)
            device_class = _MAP_WHE_TYPES_TO_CLASS.get(whe_type, None)
            if device_class is None:
                _LOGGER.exception("Unsupported whe type %s", whe_type)
                return None
            return device_class(api, device)

        case SystemType.BSB.value:
            return AristonBsbDevice(api, device)
        case _:
            _LOGGER.exception("Unsupported system type %s", system_type)
            return None


def _connect(
<<<<<<< HEAD
    username: str, password: str, api_url: str = ARISTON_API_URL
=======
    username: str,
    password: str,
    api_url: str = ARISTON_API_URL,
    user_agent: str = ARISTON_USER_AGENT,
>>>>>>> b7af9b38
) -> AristonAPI:
    """Connect to ariston api"""
    api = AristonAPI(username, password, api_url, user_agent)
    api.connect()
    return api


def _discover(api: AristonAPI) -> list[dict[str, Any]]:
    """Retreive ariston devices from the cloud"""
    cloud_devices: list[dict[str, Any]] = []
    cloud_devices.extend(api.get_detailed_devices())
    cloud_devices.extend(api.get_detailed_velis_devices())

    return cloud_devices


def discover(
    username: str, password: str, api_url: str = ARISTON_API_URL
) -> list[dict[str, Any]]:
    """Retreive ariston devices from the cloud"""
    api = _connect(username, password, api_url)
    return _discover(api)


def hello(
    username: str,
    password: str,
    gateway: str,
    is_metric: bool = True,
    language_tag: str = "en-US",
    api_url: str = ARISTON_API_URL,
) -> Optional[AristonBaseDevice]:
    """Get ariston device"""
    api = _connect(username, password, api_url)
    cloud_devices = _discover(api)
    return _get_device(cloud_devices, api, gateway, is_metric, language_tag)


async def _async_connect(
<<<<<<< HEAD
    username: str, password: str, api_url: str = ARISTON_API_URL
=======
    username: str,
    password: str,
    api_url: str = ARISTON_API_URL,
    user_agent: str = ARISTON_USER_AGENT,
>>>>>>> b7af9b38
) -> AristonAPI:
    """Async connect to ariston api"""
    api = AristonAPI(username, password, api_url, user_agent)
    if not await api.async_connect():
        raise ConnectionException
    return api


async def _async_discover(api: AristonAPI) -> list[dict[str, Any]]:
    """Async retreive ariston devices from the cloud"""
    cloud_devices: list[dict[str, Any]] = []
    cloud_devices_tuple: tuple[
        list[dict[str, Any]], list[dict[str, Any]]
    ] = await asyncio.gather(
        api.async_get_detailed_devices(), api.async_get_detailed_velis_devices()
    )

    for devices in cloud_devices_tuple:
        cloud_devices.extend(devices)

    return cloud_devices


async def async_discover(
    username: str, password: str, api_url: str = ARISTON_API_URL
) -> list[dict[str, Any]]:
    """Retreive ariston devices from the cloud"""
    api = await _async_connect(username, password, api_url)
    return await _async_discover(api)


async def async_hello(
    username: str,
    password: str,
    gateway: str,
    is_metric: bool = True,
    language_tag: str = "en-US",
    api_url: str = ARISTON_API_URL,
) -> Optional[AristonBaseDevice]:
    """Get ariston device"""
    api = await _async_connect(username, password, api_url)
    cloud_devices = await _async_discover(api)
    return _get_device(cloud_devices, api, gateway, is_metric, language_tag)<|MERGE_RESOLUTION|>--- conflicted
+++ resolved
@@ -125,14 +125,10 @@
 
 
 def _connect(
-<<<<<<< HEAD
-    username: str, password: str, api_url: str = ARISTON_API_URL
-=======
     username: str,
     password: str,
     api_url: str = ARISTON_API_URL,
     user_agent: str = ARISTON_USER_AGENT,
->>>>>>> b7af9b38
 ) -> AristonAPI:
     """Connect to ariston api"""
     api = AristonAPI(username, password, api_url, user_agent)
@@ -172,14 +168,10 @@
 
 
 async def _async_connect(
-<<<<<<< HEAD
-    username: str, password: str, api_url: str = ARISTON_API_URL
-=======
     username: str,
     password: str,
     api_url: str = ARISTON_API_URL,
     user_agent: str = ARISTON_USER_AGENT,
->>>>>>> b7af9b38
 ) -> AristonAPI:
     """Async connect to ariston api"""
     api = AristonAPI(username, password, api_url, user_agent)
